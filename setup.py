--- conflicted
+++ resolved
@@ -4,22 +4,7 @@
 
 setup(
 	name           = "wsgikit",
-<<<<<<< HEAD
-    version        = "1.1a",
-    description    = "Python tools for WSGI applications",
-    author         = "Mykhailo Stadnyk",
-    author_email   = "mikhus@gmail.com",
-    url            = "https://github.com/Mikhus/wsgikit",
-    download_url   = "https://github.com/Mikhus/wsgikit/zipball/master",
-    keywords       = ["HTTP request", "file upload"],
-    platforms      = ['OS Independent'],
-    license        = 'MIT License',
-    cmdclass       = {'build_ext': build_ext},
-    ext_modules    = [Extension("wsgikit", ["wsgikit/wsgikit.pyx"])],
-    requires       = ['cython'],
-    classifiers    = [
-=======
-	version        = "1.0b",
+	version        = "1.1b",
 	description    = "Python tools for WSGI applications",
 	author         = "Mykhailo Stadnyk",
 	author_email   = "mikhus@gmail.com",
@@ -32,7 +17,6 @@
 	ext_modules    = [Extension("wsgikit", ["wsgikit/wsgikit.pyx"])],
 	requires       = ['cython'],
 	classifiers    = [
->>>>>>> f584bba5
 		'Development Status :: 4 - Beta',
 		'Environment :: Other Environment',
 		'Intended Audience :: Developers',
